name: Build Status 

on: [push, pull_request]

jobs:
  build:
    strategy:
      max-parallel: 16
      fail-fast: false
      matrix:
        # macos-13 is an intel runner, macos-14 is apple silicon
        os: [ubuntu-latest, windows-latest, macos-13, macos-14]
        architecture: ["x86", "x64"]
        include:
          - architecture: "x86"
            platform-vcvars: "x86"
            platform-msbuild: "Win32"
          - architecture: "x64"
            platform-vcvars: "x86_amd64"
            platform-msbuild: "x64"
<<<<<<< HEAD
=======
        python-version: ["3.8", "3.9", "3.10", "3.11", "3.12"]
>>>>>>> 2dfb0f1b
        exclude:
          - platform: macos-13
            architecture: "x86"
          - platform: macos-14
            architecture: "x86"
          - platform: ubuntu-latest
            architecture: "x86"

    name: Build wheels on ${{ matrix.platform }}
    runs-on: ${{ matrix.platform }}

    steps:
    - name: Checkout project 
      uses: actions/checkout@v3
      with:
        submodules: recursive
    - name: Get history and tags for SCM versioning to work
      run: |
        git fetch --prune --unshallow
        git fetch --depth=1 origin +refs/tags/*:refs/tags/*
    - name: Visual Studio Command Prompt tool
      if: contains(matrix.platform, 'windows')
      run: |
        cmd "C:\Program Files (x86)\Microsoft Visual Studio\2019\Enterprise\VC\Auxiliary\Build\vcvarsall.bat" ${{ matrix.platform-vcvars }}
    - name: Upgrade pip and install build/lint/test dependencies
      run: |
        python -m pip install --upgrade pip
        pip install flake8 build pytest
    - name: Lint with flake8
      run: |
        # stop the build if there are Python syntax errors or undefined names
        flake8 . --count --select=E9,F63,F7,F82 --show-source --statistics --exclude=lib
        # exit-zero treats all errors as warnings. The GitHub editor is 127 chars wide
        flake8 . --count --exit-zero --max-complexity=10 --max-line-length=127 --statistics --exclude=lib
<<<<<<< HEAD
    - name: Build wheels
      uses: pypa/cibuildwheel@v2.16.5
=======
    - name: Create wheel distribution 
      run: |
        python -m build --wheel
    - name: Install package (prevents pip from looking for PyPI's version)
      run: |
        python scripts/generate_requirements.py
        pip install -r requirements_default.txt
        pip install --no-index --find-links=dist --verbose pyvinecopulib
    - name: Test with pytest
      run: |
        pytest tests -r a
>>>>>>> 2dfb0f1b
    - name: Upload binaries
      uses: actions/upload-artifact@v4
      with:
        name: cibw-wheels-${{ matrix.platform }}-${{ strategy.job-index }}
        path: ./wheelhouse/*.whl

  build_sdist:
    runs-on: ubuntu-latest
    needs: build
    steps:
    - name: Checkout project 
      uses: actions/checkout@v4
      with:
        submodules: recursive
    - name: Get history and tags for SCM versioning to work
      run: |
        git fetch --prune --unshallow
        git fetch --depth=1 origin +refs/tags/*:refs/tags/*
    - name: Set up Python 3.8
      uses: actions/setup-python@v4
      with:
<<<<<<< HEAD
        python-version: 3.8
=======
        python-version: ${{ matrix.python-version }}
>>>>>>> 2dfb0f1b
    - name: Upgrade pip and install build dependency
      run: |
        python -m pip install --upgrade pip
        pip install build
    - name: Create source distribution 
      run: |
<<<<<<< HEAD
        pipx run build --sdist
    - name: Upload binaries
      uses: actions/upload-artifact@v4
=======
        python -m build --sdist
    - name: Download binaries
      uses: actions/download-artifact@v3
      with:
        name: dist
        path: dist/
    - name: pre-PyPI
      run: |
        sudo apt install rename
        cd dist
        rename 's/linux/manylinux1/' *linux* #rename to manylinux1 to make PYPI accept the package
        cd ..
        ls dist/
    - name: Publish distribution Test PyPI
      if: |
        job.status == 'success' 
          && github.event_name == 'push' 
          && github.ref == 'refs/heads/dev'
      uses: pypa/gh-action-pypi-publish@release/v1
      with:
        user: __token__
        password: ${{ secrets.test_pypi_password }}
        repository_url: https://test.pypi.org/legacy/
    - name: Publish distribution to PyPI
      if: |
        job.status == 'success' 
          && github.event_name == 'push' 
          && startsWith(github.event.ref, 'refs/tags')
      uses: pypa/gh-action-pypi-publish@release/v1
>>>>>>> 2dfb0f1b
      with:
        name: cibw-sdist
        path: dist/*.tar.gz

  upload_to_pypi:
    needs: [build, build_sdist]
    runs-on: ubuntu-latest
    environment: pypi
    permissions:
      id-token: write
    steps:
      - name: Download cibw artifacts
        uses: actions/download-artifact@v4
        with:
          # unpacks all CIBW artifacts into dist/
          pattern: cibw-*
          path: dist
          merge-multiple: true
      - name: Publish distribution Test PyPI
        if: |
          job.status == 'success' 
            && github.event_name == 'push' 
            && github.ref == 'refs/heads/dev'
        uses: pypa/gh-action-pypi-publish@release/v1
        with:
          user: __token__
          password: ${{ secrets.test_pypi_password }}
          repository_url: https://test.pypi.org/legacy/
      - name: Publish distribution to PyPI
        if: |
          job.status == 'success' 
            && github.event_name == 'push' 
            && startsWith(github.event.ref, 'refs/tags')
        uses: pypa/gh-action-pypi-publish@release/v1
        with:
          user: __token__
          password: ${{ secrets.pypi_password }}<|MERGE_RESOLUTION|>--- conflicted
+++ resolved
@@ -18,10 +18,6 @@
           - architecture: "x64"
             platform-vcvars: "x86_amd64"
             platform-msbuild: "x64"
-<<<<<<< HEAD
-=======
-        python-version: ["3.8", "3.9", "3.10", "3.11", "3.12"]
->>>>>>> 2dfb0f1b
         exclude:
           - platform: macos-13
             architecture: "x86"
@@ -56,22 +52,8 @@
         flake8 . --count --select=E9,F63,F7,F82 --show-source --statistics --exclude=lib
         # exit-zero treats all errors as warnings. The GitHub editor is 127 chars wide
         flake8 . --count --exit-zero --max-complexity=10 --max-line-length=127 --statistics --exclude=lib
-<<<<<<< HEAD
-    - name: Build wheels
+    - name: Build wheels and test wheels
       uses: pypa/cibuildwheel@v2.16.5
-=======
-    - name: Create wheel distribution 
-      run: |
-        python -m build --wheel
-    - name: Install package (prevents pip from looking for PyPI's version)
-      run: |
-        python scripts/generate_requirements.py
-        pip install -r requirements_default.txt
-        pip install --no-index --find-links=dist --verbose pyvinecopulib
-    - name: Test with pytest
-      run: |
-        pytest tests -r a
->>>>>>> 2dfb0f1b
     - name: Upload binaries
       uses: actions/upload-artifact@v4
       with:
@@ -93,52 +75,16 @@
     - name: Set up Python 3.8
       uses: actions/setup-python@v4
       with:
-<<<<<<< HEAD
         python-version: 3.8
-=======
-        python-version: ${{ matrix.python-version }}
->>>>>>> 2dfb0f1b
     - name: Upgrade pip and install build dependency
       run: |
         python -m pip install --upgrade pip
         pip install build
     - name: Create source distribution 
       run: |
-<<<<<<< HEAD
         pipx run build --sdist
     - name: Upload binaries
       uses: actions/upload-artifact@v4
-=======
-        python -m build --sdist
-    - name: Download binaries
-      uses: actions/download-artifact@v3
-      with:
-        name: dist
-        path: dist/
-    - name: pre-PyPI
-      run: |
-        sudo apt install rename
-        cd dist
-        rename 's/linux/manylinux1/' *linux* #rename to manylinux1 to make PYPI accept the package
-        cd ..
-        ls dist/
-    - name: Publish distribution Test PyPI
-      if: |
-        job.status == 'success' 
-          && github.event_name == 'push' 
-          && github.ref == 'refs/heads/dev'
-      uses: pypa/gh-action-pypi-publish@release/v1
-      with:
-        user: __token__
-        password: ${{ secrets.test_pypi_password }}
-        repository_url: https://test.pypi.org/legacy/
-    - name: Publish distribution to PyPI
-      if: |
-        job.status == 'success' 
-          && github.event_name == 'push' 
-          && startsWith(github.event.ref, 'refs/tags')
-      uses: pypa/gh-action-pypi-publish@release/v1
->>>>>>> 2dfb0f1b
       with:
         name: cibw-sdist
         path: dist/*.tar.gz
