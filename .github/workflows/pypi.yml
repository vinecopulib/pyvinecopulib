--- conflicted
+++ resolved
@@ -54,20 +54,6 @@
     runs-on: ${{ matrix.cfg.os }}
 
     steps:
-<<<<<<< HEAD
-    - name: Checkout project 
-      uses: actions/checkout@v4
-      with:
-        submodules: recursive
-    - name: Get history and tags for SCM versioning to work
-      run: |
-        git fetch --prune --unshallow
-        git fetch --depth=1 origin +refs/tags/*:refs/tags/*
-    - name: Install dependencies
-      id: install-dependencies
-      uses: vinecopulib/vinecopulib/.github/actions/install-dependencies@dev
-      with:
-=======
       - name: Checkout project
         uses: actions/checkout@v4
         with:
@@ -84,37 +70,12 @@
         id: install-dependencies
         uses: vinecopulib/vinecopulib/.github/actions/install-dependencies@dev
         with:
->>>>>>> 4f236a48
           os: ${{ matrix.cfg.os }}
           platform: ${{ matrix.cfg.platform }}
           boost_install_dir: ${{ matrix.cfg.root_install_dir }}
           eigen_install_dir: ${{ matrix.cfg.root_install_dir }}
           boost_version: ${{ env.BOOST_VERSION }}
           eigen_version: ${{ env.EIGEN_VERSION }}
-<<<<<<< HEAD
-          wdm: 'false'
-    - name: Lint with ruff
-      if: matrix.cfg.os != 'windows-latest'
-      run: |
-        python3 -m venv ${PYTHON_VENV_ROOT}
-        source ${PYTHON_VENV_ROOT}/bin/activate
-        pip install .[dev]
-        ruff format --check
-        ruff check
-    - name: Build and test wheels
-      uses: pypa/cibuildwheel@v2.20.0
-      env:
-        CIBW_BUILD: cp${{ matrix.python }}-${{ matrix.cfg.cibw_id }}
-        CIBW_ENVIRONMENT_WINDOWS: Boost_INCLUDE_DIR='${{steps.install-dependencies.outputs.BOOST_ROOT}}\include' EIGEN3_INCLUDE_DIR='C:\ProgramData\chocolatey\lib\eigen\include'
-        CIBW_ENVIRONMENT_MACOS: "Boost_INCLUDE_DIR=${{steps.install-dependencies.outputs.BOOST_ROOT}}/include EIGEN3_INCLUDE_DIR=${{matrix.cfg.root_install_dir}}/include/eigen3"
-        CIBW_ENVIRONMENT_LINUX: "Boost_INCLUDE_DIR=/host${{steps.install-dependencies.outputs.BOOST_ROOT}}/include EIGEN3_INCLUDE_DIR=/host${{matrix.cfg.root_install_dir}}/include/eigen3"
-        CIBW_ENVIRONMENT_PASS_LINUX: "Boost_INCLUDE_DIR EIGEN3_INCLUDE_DIR"
-    - name: Upload binaries
-      uses: actions/upload-artifact@v4
-      with:
-        name: cibw-wheels-${{ matrix.cfg.os }}-${{ matrix.python }}-${{ matrix.cfg.cibw_id }}
-        path: ./wheelhouse/*.whl
-=======
           wdm: "false"
       - name: Lint with ruff
         if: matrix.cfg.os != 'windows-latest'
@@ -148,9 +109,9 @@
       matrix:
         python: [39, 310, 311, 312, 313]
         cfg:
-          - { os: ubuntu-latest, cibw_id: manylinux_x86_64}
-          - { os: macos-14, cibw_id: macosx_arm64}
-          - { os: windows-latest, cibw_id: win_amd64}
+          - { os: ubuntu-latest, cibw_id: manylinux_x86_64 }
+          - { os: macos-14, cibw_id: macosx_arm64 }
+          - { os: windows-latest, cibw_id: win_amd64 }
 
     name: Notebook test on ${{ matrix.cfg.os }} for cp${{ matrix.python }}-${{ matrix.cfg.cibw_id }}
 
@@ -203,7 +164,6 @@
       - name: Run example notebooks
         run: |
           pytest --nbmake examples/
->>>>>>> 4f236a48
 
   build_sdist:
     runs-on: ubuntu-latest
@@ -226,36 +186,6 @@
           eigen_install_dir: "/home/runner/work"
           boost_version: ${{ env.BOOST_VERSION }}
           eigen_version: ${{ env.EIGEN_VERSION }}
-<<<<<<< HEAD
-    - name: Set up Python 3.11
-      uses: actions/setup-python@v5
-      with:
-        python-version: 3.11
-    - name: Upgrade pip and install build dependency
-      run: |
-        echo "Boost_INCLUDE_DIR=${{steps.install-dependencies.outputs.BOOST_ROOT}}/include" >> $GITHUB_ENV
-        echo "EIGEN3_INCLUDE_DIR=/home/runner/work/include/eigen3" >> $GITHUB_ENV
-        python -m pip install --upgrade pip
-        pip install build .[dev]
-    - name: Create source distribution 
-      run: |
-        export Boost_INCLUDE_DIR=$Boost_INCLUDE_DIR
-        export EIGEN3_INCLUDE_DIR=$EIGEN3_INCLUDE_DIR
-        pipx run build --sdist
-    - name: Install source distribution
-      run: |
-        export Boost_INCLUDE_DIR=$Boost_INCLUDE_DIR
-        export EIGEN3_INCLUDE_DIR=$EIGEN3_INCLUDE_DIR
-        pip install dist/*.tar.gz
-    - name: Run tests
-      run: |
-        pytest tests/ -r a
-    - name: Upload binaries
-      uses: actions/upload-artifact@v4
-      with:
-        name: cibw-sdist
-        path: dist/*.tar.gz
-=======
       - name: Set up Python 3.11
         uses: actions/setup-python@v5
         with:
@@ -284,7 +214,6 @@
         with:
           name: cibw-sdist
           path: dist/*.tar.gz
->>>>>>> 4f236a48
 
   upload_to_pypi:
     needs: build
