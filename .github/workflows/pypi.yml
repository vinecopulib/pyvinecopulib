--- conflicted
+++ resolved
@@ -14,6 +14,7 @@
       matrix:
         # macos-13 is an intel runner, macos-14 is apple silicon
         python: [39, 310, 311, 312, 313]
+        python: [39, 310, 311, 312, 313]
         cfg:
           - {
               os: ubuntu-latest,
@@ -48,11 +49,6 @@
               platform: x64,
               root_install_dir: 'D:\',
             }
-<<<<<<< HEAD
-=======
-    env:
-      PYTHON_VENV_ROOT: ${{github.workspace}}/.venv
->>>>>>> bda23ce0
 
     name: Build and test on ${{ matrix.cfg.os }} for cp${{ matrix.python }}-${{ matrix.cfg.cibw_id }}
     runs-on: ${{ matrix.cfg.os }}
@@ -81,19 +77,6 @@
           boost_version: ${{ env.BOOST_VERSION }}
           eigen_version: ${{ env.EIGEN_VERSION }}
           wdm: "false"
-<<<<<<< HEAD
-=======
-      - name: Lint with ruff
-        if: matrix.cfg.os != 'windows-latest'
-        run: |
-          python3 -m venv ${PYTHON_VENV_ROOT}
-          source ${PYTHON_VENV_ROOT}/bin/activate
-          pip install tomli  # needed for Python < 3.11
-          python scripts/get_dependencies.py dev --as-requirements > requirements.txt
-          pip install -r requirements.txt
-          ruff format --check
-          ruff check
->>>>>>> bda23ce0
       - name: Build and test wheels
         uses: pypa/cibuildwheel@v2.20.0
         env:
@@ -102,7 +85,6 @@
           CIBW_ENVIRONMENT_MACOS: "Boost_INCLUDE_DIR=${{steps.install-dependencies.outputs.BOOST_ROOT}}/include EIGEN3_INCLUDE_DIR=${{matrix.cfg.root_install_dir}}/include/eigen3"
           CIBW_ENVIRONMENT_LINUX: "Boost_INCLUDE_DIR=/host${{steps.install-dependencies.outputs.BOOST_ROOT}}/include EIGEN3_INCLUDE_DIR=/host${{matrix.cfg.root_install_dir}}/include/eigen3"
           CIBW_ENVIRONMENT_PASS_LINUX: "Boost_INCLUDE_DIR EIGEN3_INCLUDE_DIR"
-<<<<<<< HEAD
       - name: Inspect built wheel contents
         shell: bash  # Ensures consistent behavior across OSes
         run: |
@@ -112,8 +94,6 @@
             echo "::error ::Expected stub or marker files not found in $wheel"
             exit 1
           }
-=======
->>>>>>> bda23ce0
       - name: Upload binaries
         uses: actions/upload-artifact@v4
         with:
@@ -128,15 +108,9 @@
       matrix:
         python: [39, 310, 311, 312, 313]
         cfg:
-<<<<<<< HEAD
           - { os: ubuntu-latest, cibw_id: manylinux_x86_64 }
           - { os: macos-14, cibw_id: macosx_arm64 }
           - { os: windows-latest, cibw_id: win_amd64 }
-=======
-          - { os: ubuntu-latest, cibw_id: manylinux_x86_64}
-          - { os: macos-14, cibw_id: macosx_arm64}
-          - { os: windows-latest, cibw_id: win_amd64}
->>>>>>> bda23ce0
 
     name: Notebook test on ${{ matrix.cfg.os }} for cp${{ matrix.python }}-${{ matrix.cfg.cibw_id }}
 
@@ -220,7 +194,6 @@
           echo "Boost_INCLUDE_DIR=${{steps.install-dependencies.outputs.BOOST_ROOT}}/include" >> $GITHUB_ENV
           echo "EIGEN3_INCLUDE_DIR=/home/runner/work/include/eigen3" >> $GITHUB_ENV
           python -m pip install --upgrade pip
-<<<<<<< HEAD
           pip install build
       - name: Lint and type check
         run: |
@@ -230,9 +203,6 @@
           ruff format --check
           ruff check
           mypy
-=======
-          pip install build pytest
->>>>>>> bda23ce0
       - name: Create source distribution
         run: |
           export Boost_INCLUDE_DIR=$Boost_INCLUDE_DIR
