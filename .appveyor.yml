version: '{build}'
image: Visual Studio 2015
platform:
- x86
# - x64
environment:
  global:
    DISTUTILS_USE_SDK: 1
    PYTHONWARNINGS: ignore:DEPRECATION
    MSSdk: 1
  matrix:
#  - CONDA: 36
#    PYTHON_VERSION: 3.6
#  - PYTHON: 27
  - PYTHON: 36
clone_script:
- ps: |
    if(-not $env:appveyor_pull_request_number) {
      git clone -q --recursive --branch=$env:appveyor_repo_branch https://github.com/$env:appveyor_repo_name.git $env:appveyor_build_folder
      git checkout -qf $env:appveyor_repo_commit
    } else {
      git clone -q --recursive https://github.com/$env:appveyor_repo_name.git $env:appveyor_build_folder
      git fetch -q origin +refs/pull/$env:appveyor_pull_request_number/merge
      git checkout -qf FETCH_HEAD
    }
install:
- cmd: '"%VS140COMNTOOLS%\..\..\VC\vcvarsall.bat" %PLATFORM%'
- ps: |
    if ($env:PYTHON) {
      if ($env:PLATFORM -eq "x64") { $env:PYTHON = "$env:PYTHON-x64" }
      $env:PATH = "C:\Python$env:PYTHON\;C:\Python$env:PYTHON\Scripts\;$env:PATH"
      python -m pip install --disable-pip-version-check --user --upgrade pip setuptools
      python -m pip install pytest
    } elseif ($env:CONDA) {
      if ($env:CONDA -eq "27") { $env:CONDA = "" }
      if ($env:PLATFORM -eq "x64") { $env:CONDA = "$env:CONDA-x64" }
      $env:PATH = "C:\Miniconda$env:CONDA\;C:\Miniconda$env:CONDA\Scripts\;$env:PATH"

      conda config --set always_yes yes --set changeps1 no
      conda config --add channels conda-forge
      conda update -q conda

      # nee pscondaenvs to activate envs in powershell 
      # https://stackoverflow.com/a/52552397
      conda install -n root -c pscondaenvs pscondaenvs
      conda install -q conda-build pytest  # for unit tests
    }
build_script:
- ps: |
    curl https://bitbucket.org/eigen/eigen/get/3.3.7.zip -o "C:\eigen.zip"
    7z x "C:\eigen.zip" -o"C:\Libraries\"
    $env:EIGEN3_ROOT="C:\Libraries\eigen-eigen-323c052e1731"
    $env:BOOST_ROOT="C:\Libraries\boost_1_60_0"

    if ($env:PYTHON) {
      python setup.py sdist
      cd dist
      python -m pip install --verbose pyvinecopulib-0.0.1.tar.gz
      cd ..
    } else {
      # path to file channel must not have back slashes
      $string = "$pwd"
      $string = $string -replace '[\\]', '/'
      conda build -q conda.recipe --python=$PYTHON_VERSION --output-folder=build
      conda config --add channels "file:///$string/build"

      conda create -q -n test-environment python=$PYTHON_VERSION pyvinecopulib pytest
      activate test-environment
    }
test_script:
- ps: |
<<<<<<< HEAD
    if ($env:PYTHON) {
      python -m pytest tests -r a
    }
- ps: |
    python -m pip install nbconvert jupyter_client ipykernel
    python -m ipykernel install --user
    foreach ($i in Get-ChildItem "examples" -Filter *.ipynb) {
      jupyter nbconvert --to markdown --execute --stdout $i.fullame > "$($i.fullname).md.travis"
      diff "$($i.fullname).md.repo" "$($i.fullname).md.travis"
    }
=======
    python -m pytest tests -r a
>>>>>>> 6df71233

# on_finish:
#  - ps: $blockRdp = $true; iex ((new-object net.webclient).DownloadString('https://raw.githubusercontent.com/appveyor/ci/master/scripts/enable-rdp.ps1'))
<|MERGE_RESOLUTION|>--- conflicted
+++ resolved
@@ -69,10 +69,7 @@
     }
 test_script:
 - ps: |
-<<<<<<< HEAD
-    if ($env:PYTHON) {
-      python -m pytest tests -r a
-    }
+    python -m pytest tests -r a
 - ps: |
     python -m pip install nbconvert jupyter_client ipykernel
     python -m ipykernel install --user
@@ -80,9 +77,6 @@
       jupyter nbconvert --to markdown --execute --stdout $i.fullame > "$($i.fullname).md.travis"
       diff "$($i.fullname).md.repo" "$($i.fullname).md.travis"
     }
-=======
-    python -m pytest tests -r a
->>>>>>> 6df71233
 
 # on_finish:
 #  - ps: $blockRdp = $true; iex ((new-object net.webclient).DownloadString('https://raw.githubusercontent.com/appveyor/ci/master/scripts/enable-rdp.ps1'))
