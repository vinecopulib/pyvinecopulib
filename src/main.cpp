--- conflicted
+++ resolved
@@ -19,7 +19,6 @@
            simulate_uniform
     )pbdoc";
 
-<<<<<<< HEAD
   py::module pv_bicop_families = pv.def_submodule(
       "bicop_families", "A submodule of 'pyvinecopulib' with convenience "
                         "definitions for bivariate families");
@@ -194,7 +193,7 @@
         Simulate a matrix of random numbers, with an option to get quasi random
         numbers or a seed.
     )pbdoc");
-=======
+
   py::class_<RVineStructure>(pv, "RVineStructure")
       .def(py::init<
                const Eigen::Matrix<size_t, Eigen::Dynamic, Eigen::Dynamic> &,
@@ -227,7 +226,6 @@
       .def("__repr__", [](const RVineStructure &rvs) {
         return "<pyvinecopulib.RVineStructure>\n" + rvs.str();
       });
->>>>>>> 047d5d8f
 
 #ifdef VERSION_INFO
   pv.attr("__version__") = VERSION_INFO;
