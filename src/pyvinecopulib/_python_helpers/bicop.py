--- conflicted
+++ resolved
@@ -39,12 +39,7 @@
         cop.plot(plot_type="contour", margin_type="unif") # contour plot of copula density
 """
 
-
-<<<<<<< HEAD
 def get_default_xylim(margin_type: str) -> tuple[float, float]:
-=======
-def get_default_xylim(margin_type):
->>>>>>> bda23ce0
   if margin_type == "unif":
     return (1e-2, 1 - 1e-2)
   elif margin_type == "norm":
