--- conflicted
+++ resolved
@@ -55,18 +55,10 @@
 def cpp_flag(compiler):
     """Return the -std=c++[11/14/17] compiler flag.
     """
-<<<<<<< HEAD
     flags = ['-std=c++14', '-std=c++11']
 
     for flag in flags:
         if has_flag(compiler, flag): 
-=======
-    flags = ['-std=c++11']
-    #['-std=c++17', '-std=c++14', '-std=c++11']
-
-    for flag in flags:
-        if has_flag(compiler, flag):
->>>>>>> d0cf56cc
             return flag
 
     raise RuntimeError('Unsupported compiler -- at least C++11 support '
