--- conflicted
+++ resolved
@@ -1,9 +1,5 @@
 [build-system]
-<<<<<<< HEAD
 requires = ["scikit-build-core>=0.5.0", "nanobind>=2.7.0"]
-=======
-requires = ["scikit-build-core>=0.4.3", "nanobind>=2.5.0"]
->>>>>>> bda23ce0
 build-backend = "scikit_build_core.build"
 
 [project]
@@ -12,16 +8,14 @@
 authors = [
   { name = "Thibault Vatter", email = "info@vinecopulib.com" },
   { name = "Thomas Nagler", email = "info@vinecopulib.com" },
+  { name = "Thibault Vatter", email = "info@vinecopulib.com" },
+  { name = "Thomas Nagler", email = "info@vinecopulib.com" },
 ]
 description = "A python interface to vinecopulib"
 readme = "README.md"
 license = { file = "LICENSE" }
-<<<<<<< HEAD
 requires-python = ">=3.9"
 dependencies = ['numpy>=1.14', 'matplotlib>=3.0', 'networkx>=3.0', 'pydot>=3.0']
-=======
-requires-python = ">=3.8"
->>>>>>> bda23ce0
 keywords = ['copula', 'vines copulas', 'pair-copulas constructions']
 classifiers = [
   'Development Status :: 3 - Alpha',
@@ -34,24 +28,15 @@
   'Topic :: Scientific/Engineering',
   'Topic :: Scientific/Engineering :: Mathematics',
   'Programming Language :: C++',
-<<<<<<< HEAD
-=======
-  'Programming Language :: Python :: 3.8',
->>>>>>> bda23ce0
   'Programming Language :: Python :: 3.9',
   'Programming Language :: Python :: 3.10',
   'Programming Language :: Python :: 3.11',
   'Programming Language :: Python :: 3.12',
-<<<<<<< HEAD
   'Programming Language :: Python :: 3.13',
-=======
->>>>>>> bda23ce0
   'License :: OSI Approved :: MIT License',
 ]
-dependencies = ['numpy>=1.14', 'matplotlib>=3.0', 'networkx>=3.0', 'pydot>=3.0']
 
 [project.optional-dependencies]
-<<<<<<< HEAD
 dev = ["mypy>=1.15", "ruff==0.11.6", "pytest>=8.0", "nbmake"]
 examples = ["jupyterlab"]
 doc = [
@@ -59,14 +44,7 @@
   "nbsphinx==0.9.2",
   "sphinx-rtd-theme",
   "sphinx-autodoc-typehints",
-  "myst-parser"
-=======
-dev = [
-  # "mypy>=1.15",
-  "ruff==0.11.6",
-  "pytest>=8.0",
-  "nbmake",
->>>>>>> bda23ce0
+  "myst-parser",
 ]
 examples = ["jupyterlab"]
 
@@ -111,7 +89,6 @@
 
 [tool.ruff.lint.per-file-ignores]
 "__init__.py" = ["F403", "F405"]
-<<<<<<< HEAD
 # "**/{tests,docs,tools}/*" = ["E402"]
 
 [tool.mypy]
@@ -122,9 +99,4 @@
 show_error_codes = true
 warn_unused_configs = true
 files = ["src", "tests"]
-exclude = "scripts|docs|examples"
-
-
-=======
-# "**/{tests,docs,tools}/*" = ["E402"]
->>>>>>> bda23ce0
+exclude = "scripts|docs|examples"